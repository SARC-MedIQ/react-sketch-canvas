--- conflicted
+++ resolved
@@ -1,13 +1,9 @@
 {
   "name": "react-sketch-canvas",
-<<<<<<< HEAD
-  "version": "5.3.5",
-=======
   "version": "6.0.2-beta.2",
   "description": "react-sketch-canvas - Freehand vector drawing tool for React using SVG as canvas",
   "author": "Vinoth Pandian",
   "homepage": "https://vinoth.info/react-sketch-canvas",
->>>>>>> 1a13ed29
   "license": "MIT",
   "repository": "https://github.com/vinothpandian/react-sketch-canvas.git",
   "keywords": [
